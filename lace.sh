#! /bin/bash

# Minimum number of task parameters: 2
if [ "$1" -le 1 ] ; then k=2; else k=$1; fi

# Copyright notice:
echo "/* 
 * Copyright 2013-2014 Formal Methods and Tools, University of Twente
 *
 * Licensed under the Apache License, Version 2.0 (the "License");
 * you may not use this file except in compliance with the License.
 * You may obtain a copy of the License at
 *
 *     http://www.apache.org/licenses/LICENSE-2.0
 *
 * Unless required by applicable law or agreed to in writing, software
 * distributed under the License is distributed on an "AS IS" BASIS,
 * WITHOUT WARRANTIES OR CONDITIONS OF ANY KIND, either express or implied.
 * See the License for the specific language governing permissions and
 * limitations under the License.
 */"

echo '
#include <unistd.h>
#include <stdint.h>
#include <stdio.h>
#include <atomics.h>
#include <pthread.h> /* for pthread_t */

#ifndef __LACE_H__
#define __LACE_H__

#ifdef __cplusplus
extern "C" {
#endif /* __cplusplus */

/* Some flags */

#ifndef LACE_DEBUG_PROGRAMSTACK /* Write to stderr when 95% program stack reached */
#define LACE_DEBUG_PROGRAMSTACK 0
#endif

#ifndef LACE_LEAP_RANDOM /* Use random leaping when leapfrogging fails */
#define LACE_LEAP_RANDOM 1
#endif

#ifndef LACE_PIE_TIMES /* Record time spent stealing and leapfrogging */
#define LACE_PIE_TIMES 0
#endif

#ifndef LACE_COUNT_TASKS /* Count number of tasks executed */
#define LACE_COUNT_TASKS 0
#endif

#ifndef LACE_COUNT_STEALS /* Count number of steals performed */
#define LACE_COUNT_STEALS 0
#endif

#ifndef LACE_COUNT_SPLITS /* Count number of times the split point is moved */
#define LACE_COUNT_SPLITS 0
#endif

#ifndef LACE_COUNT_EVENTS
#define LACE_COUNT_EVENTS (LACE_PIE_TIMES || LACE_COUNT_TASKS || LACE_COUNT_STEALS || LACE_COUNT_SPLITS)
#endif

/* The size of a pointer, 8 bytes on a 64-bit architecture */
#define P_SZ (sizeof(void *))

#define PAD(x,b) ( ( (b) - ((x)%(b)) ) & ((b)-1) ) /* b must be power of 2 */
#define ROUND(x,b) ( (x) + PAD( (x), (b) ) )

/* The size is in bytes. Note that this is without the extra overhead from Lace.
   The value must be greater than or equal to the maximum size of your tasks.
   The task size is the maximum of the size of the result or of the sum of the parameter sizes. */
#ifndef LACE_TASKSIZE
#define LACE_TASKSIZE ('$k')*P_SZ
#endif

#if LACE_PIE_TIMES
/* High resolution timer */
static inline uint64_t gethrtime()
{
    uint32_t hi, lo;
    asm volatile ("rdtsc" : "=a"(lo), "=d"(hi) :: "memory");
    return (uint64_t)hi<<32 | lo;
}
#endif

#if LACE_COUNT_EVENTS
void lace_count_reset();
void lace_count_report_file(FILE *file);
#endif

#if LACE_COUNT_TASKS
#define PR_COUNTTASK(s) PR_INC(s,CTR_tasks)
#else
#define PR_COUNTTASK(s) /* Empty */
#endif

#if LACE_COUNT_STEALS
#define PR_COUNTSTEALS(s,i) PR_INC(s,i)
#else
#define PR_COUNTSTEALS(s,i) /* Empty */
#endif

#if LACE_COUNT_SPLITS
#define PR_COUNTSPLITS(s,i) PR_INC(s,i)
#else
#define PR_COUNTSPLITS(s,i) /* Empty */
#endif

#if LACE_COUNT_EVENTS
#define PR_ADD(s,i,k) ( ((s)->ctr[i])+=k )
#else
#define PR_ADD(s,i,k) /* Empty */
#endif
#define PR_INC(s,i) PR_ADD(s,i,1)

typedef enum {
#ifdef LACE_COUNT_TASKS
    CTR_tasks,       /* Number of tasks spawned */
#endif
#ifdef LACE_COUNT_STEALS
    CTR_steal_tries, /* Number of steal attempts */
    CTR_leap_tries,  /* Number of leap attempts */
    CTR_steals,      /* Number of succesful steals */
    CTR_leaps,       /* Number of succesful leaps */
    CTR_steal_busy,  /* Number of steal busies */
    CTR_leap_busy,   /* Number of leap busies */
#endif
#ifdef LACE_COUNT_SPLITS
    CTR_split_grow,  /* Number of split right */
    CTR_split_shrink,/* Number of split left */
    CTR_split_req,   /* Number of split requests */
#endif
    CTR_fast_sync,   /* Number of fast syncs */
    CTR_slow_sync,   /* Number of slow syncs */
#ifdef LACE_PIE_TIMES
    CTR_init,        /* Timer for initialization */
    CTR_close,       /* Timer for shutdown */
    CTR_wapp,        /* Timer for application code (steal) */
    CTR_lapp,        /* Timer for application code (leap) */
    CTR_wsteal,      /* Timer for steal code (steal) */
    CTR_lsteal,      /* Timer for steal code (leap) */
    CTR_wstealsucc,  /* Timer for succesful steal code (steal) */
    CTR_lstealsucc,  /* Timer for succesful steal code (leap) */
    CTR_wsignal,     /* Timer for signal after work (steal) */
    CTR_lsignal,     /* Timer for signal after work (leap) */
#endif
    CTR_MAX
} CTR_index;

struct _WorkerP;
struct _Worker;
struct _Task;

#define THIEF_EMPTY     ((struct _Worker*)0x0)
#define THIEF_TASK      ((struct _Worker*)0x1)
#define THIEF_COMPLETED ((struct _Worker*)0x2)

#define TASK_COMMON_FIELDS(type)                               \
    void (*f)(struct _WorkerP *, struct _Task *, struct type *);  \
    struct _Worker * volatile thief;

struct __lace_common_fields_only { TASK_COMMON_FIELDS(_Task) };
#define LACE_COMMON_FIELD_SIZE sizeof(struct __lace_common_fields_only)

typedef struct _Task {
    TASK_COMMON_FIELDS(_Task);
    char p1[PAD(LACE_COMMON_FIELD_SIZE, P_SZ)];
    char d[LACE_TASKSIZE];
    char p2[PAD(ROUND(LACE_COMMON_FIELD_SIZE, P_SZ) + LACE_TASKSIZE, LINE_SIZE)];
} Task;

#define LACE_NO_REQUEST ((Worker*)0)
#define LACE_BLOCKED ((Worker*)1)
#define LACE_NO_RESPONSE ((Task*)1)

typedef struct _Worker {
    volatile int a;
    struct _Worker * volatile *r;
    Task * volatile *t;
    char pad[PAD(3*P_SZ, LINE_SIZE)];
} Worker;

typedef struct _WorkerP {
<<<<<<< HEAD
    Task *dq;
    volatile int *a;
    struct _Worker * volatile *r;
    Task * volatile *t;
    Task *stolen;
    Worker *public;
    Task *end;
=======
    Task *dq;        // same as dq
    Task *split;     // same as dq+ts.ts.split
    Task *end;       // dq+dq_size
    Worker *_public;
>>>>>>> 20e4bcd5
    size_t stack_trigger; // for stack overflow detection
    int16_t worker;

#if LACE_COUNT_EVENTS
    uint64_t ctr[CTR_MAX]; // counters
    volatile uint64_t time;
    volatile int level;
#endif

    uint32_t seed; // my random seed (for lace_steal_random)
} WorkerP;

#define LACE_TYPEDEF_CB(t, f, ...) typedef t (*f)(WorkerP *, Task *, ##__VA_ARGS__);
LACE_TYPEDEF_CB(void, lace_startup_cb, void*);

/**
 * Initialize master structures for Lace with <n_workers> workers
 * and default deque size of <dqsize>.
 * Does not create new threads.
 * Tries to detect number of cpus, if n_workers equals 0.
 */
void lace_init(int n_workers, size_t dqsize);

/**
 * After lace_init, start all worker threads.
 * If cb,arg are set, suspend this thread, call cb(arg) in a new thread
 * and exit Lace upon return
 * Otherwise, the current thread is initialized as a Lace thread.
 */
void lace_startup(size_t stacksize, lace_startup_cb, void* arg);

/**
 * Initialize current thread as worker <idx> and allocate a deque with size <dqsize>.
 * Use this when manually creating worker threads.
 */
void lace_init_worker(int idx, size_t dqsize);

/**
 * Manually spawn worker <idx> with (optional) program stack size <stacksize>.
 * If fun,arg are set, overrides default startup method.
 * Typically: for workers 1...(n_workers-1): lace_spawn_worker(i, stack_size, 0, 0);
 */
pthread_t lace_spawn_worker(int idx, size_t stacksize, void *(*fun)(void*), void* arg);

/**
 * Steal a random task.
 */
#define lace_steal_random() CALL(lace_steal_random)
void lace_steal_random_CALL(WorkerP*, Task*);

/**
 * Steal random tasks until parameter *quit is set
 * Note: task declarations at end; quit is of type int*
 */
#define lace_steal_random_loop(quit) CALL(lace_steal_random_loop, quit)
#define lace_steal_loop(quit) CALL(lace_steal_loop, quit)

/**
 * Suspend and resume all other workers.
 * Careful with usage. Only suspend when all other workers are idle.
 * Always use resume before exiting Lace.
 */
void lace_suspend();
void lace_resume();

/**
 * Retrieve number of Lace workers
 */
size_t lace_workers();

/**
 * Retrieve default program stack size
 */
size_t lace_default_stacksize();

/**
 * Retrieve current worker.
 */
WorkerP *lace_get_worker();

/**
 * Retrieve the current head of the deque
 */
Task *lace_get_head(WorkerP *);

/**
 * Exit Lace. Automatically called when started with cb,arg.
 */
void lace_exit();

#define LACE_STOLEN   ((Worker*)0)
#define LACE_BUSY     ((Worker*)1)
#define LACE_NOWORK   ((Worker*)2)

#define TASK(f)           ( f##_CALL )
#define WRAP(f, ...)      ( f((WorkerP *)__lace_worker, (Task *)__lace_dq_head, ##__VA_ARGS__) )
#define SYNC(f)           ( __lace_dq_head--, WRAP(f##_SYNC) )
#define DROP()            ( __lace_dq_head--, WRAP(lace_drop) )
#define SPAWN(f, ...)     ( WRAP(f##_SPAWN, ##__VA_ARGS__), __lace_dq_head++ )
#define CALL(f, ...)      ( WRAP(f##_CALL, ##__VA_ARGS__) )
#define TOGETHER(f, ...)  ( WRAP(f##_TOGETHER, ##__VA_ARGS__) )
#define NEWFRAME(f, ...)  ( WRAP(f##_NEWFRAME, ##__VA_ARGS__) )
#define STEAL_RANDOM()    ( CALL(lace_steal_random) )
#define LACE_WORKER_ID    ( __lace_worker->worker )

/* Use LACE_ME to initialize Lace variables, in case you want to call multiple Lace tasks */
#define LACE_ME WorkerP * __attribute__((unused)) __lace_worker = lace_get_worker(); Task * __attribute__((unused)) __lace_dq_head = lace_get_head(__lace_worker);

#define TASK_IS_STOLEN(t) ((size_t)t->thief > 1)
#define TASK_IS_COMPLETED(t) ((size_t)t->thief == 2)
#define TASK_RESULT(t) (&t->d[0])

#if LACE_DEBUG_PROGRAMSTACK
static inline void CHECKSTACK(WorkerP *w)
{
    if (w->stack_trigger != 0) {
        register size_t rsp;
        asm volatile("movq %%rsp, %0" : "+r"(rsp) : : "cc");
        if (rsp < w->stack_trigger) {
            fputs("Warning: program stack 95% used!\n", stderr);
            w->stack_trigger = 0;
        }
    }
}
#else
#define CHECKSTACK(w) {}
#endif

typedef struct
{
    Task *t;
    uint8_t all;
    char pad[64-sizeof(Task *)-sizeof(uint8_t)];
} lace_newframe_t;

extern lace_newframe_t lace_newframe;

/**
 * Internal function to start participating on a task in a new frame
 * Usually, <root> is set to NULL and the task is copied from lace_newframe.t
 * It is possible to override the start task by setting <root>.
 */
void lace_do_together(WorkerP *__lace_worker, Task *__lace_dq_head, Task *task);
void lace_do_newframe(WorkerP *__lace_worker, Task *__lace_dq_head, Task *task);

void lace_yield(WorkerP *__lace_worker, Task *__lace_dq_head);
#define YIELD_NEWFRAME() { if (unlikely(ATOMIC_READ(lace_newframe.t) != NULL)) lace_yield(__lace_worker, __lace_dq_head); }

#if LACE_PIE_TIMES
static void lace_time_event( WorkerP *w, int event )
{
    uint64_t now = gethrtime(),
             prev = w->time;

    switch( event ) {

        // Enter application code
        case 1 :
            if(  w->level /* level */ == 0 ) {
                PR_ADD( w, CTR_init, now - prev );
                w->level = 1;
            } else if( w->level /* level */ == 1 ) {
                PR_ADD( w, CTR_wsteal, now - prev );
                PR_ADD( w, CTR_wstealsucc, now - prev );
            } else {
                PR_ADD( w, CTR_lsteal, now - prev );
                PR_ADD( w, CTR_lstealsucc, now - prev );
            }
            break;

            // Exit application code
        case 2 :
            if( w->level /* level */ == 1 ) {
                PR_ADD( w, CTR_wapp, now - prev );
            } else {
                PR_ADD( w, CTR_lapp, now - prev );
            }
            break;

            // Enter sync on stolen
        case 3 :
            if( w->level /* level */ == 1 ) {
                PR_ADD( w, CTR_wapp, now - prev );
            } else {
                PR_ADD( w, CTR_lapp, now - prev );
            }
            w->level++;
            break;

            // Exit sync on stolen
        case 4 :
            if( w->level /* level */ == 1 ) {
                fprintf( stderr, "This should not happen, level = %d\n", w->level );
            } else {
                PR_ADD( w, CTR_lsteal, now - prev );
            }
            w->level--;
            break;

            // Return from failed steal
        case 7 :
            if( w->level /* level */ == 0 ) {
                PR_ADD( w, CTR_init, now - prev );
            } else if( w->level /* level */ == 1 ) {
                PR_ADD( w, CTR_wsteal, now - prev );
            } else {
                PR_ADD( w, CTR_lsteal, now - prev );
            }
            break;

            // Signalling time
        case 8 :
            if( w->level /* level */ == 1 ) {
                PR_ADD( w, CTR_wsignal, now - prev );
                PR_ADD( w, CTR_wsteal, now - prev );
            } else {
                PR_ADD( w, CTR_lsignal, now - prev );
                PR_ADD( w, CTR_lsteal, now - prev );
            }
            break;

            // Done
        case 9 :
            if( w->level /* level */ == 0 ) {
                PR_ADD( w, CTR_init, now - prev );
            } else {
                PR_ADD( w, CTR_close, now - prev );
            }
            break;

        default: return;
    }

    w->time = now;
}
#else
#define lace_time_event( w, e ) /* Empty */
#endif

static void
lace_reject(WorkerP *self)
{
<<<<<<< HEAD
    // prevent stealing
    Worker * volatile *r = self->r;
    Worker *j = *r;
    if (j != LACE_BLOCKED) {
        if (likely(j == LACE_NO_REQUEST)) {
            if (cas(r, LACE_NO_REQUEST, LACE_BLOCKED)) return;
            j = *r;
=======
    if (!victim->allstolen) {
        /* Must be a volatile. In GCC 4.8, if it is not declared volatile, the
           compiler will 'optimize' extra memory accesses to victim->ts instead
           of comparing the local values ts.ts.tail and ts.ts.split, causing
           thieves to steal non existent tasks! */
        register TailSplit ts;
        ts.v = *(volatile uint64_t *)&victim->ts.v;
        if (ts.ts.tail < ts.ts.split) {
            register TailSplit ts_new;
            ts_new.v = ts.v;
            ts_new.ts.tail++;
            if (cas(&victim->ts.v, ts.v, ts_new.v)) {
                // Stolen
                Task *t = &victim->dq[ts.ts.tail];
                t->thief = self->_public;
                lace_time_event(self, 1);
                t->f(self, __dq_head, t);
                lace_time_event(self, 2);
                t->thief = THIEF_COMPLETED;
                lace_time_event(self, 8);
                return LACE_STOLEN;
            }

            lace_time_event(self, 7);
            return LACE_BUSY;
        }

        if (victim->movesplit == 0) {
            victim->movesplit = 1;
            PR_COUNTSPLITS(self, CTR_split_req);
>>>>>>> 20e4bcd5
        }
        *(j->t) = 0;
        *r = LACE_BLOCKED;
    }
}

static Worker* __attribute__((noinline))
lace_steal(WorkerP *self, Task *__dq_head, Worker *victim)
{
<<<<<<< HEAD
    lace_reject(self);
    *(self->t) = LACE_NO_RESPONSE;
    if ((victim->a)) {
        if (*(victim->r) == LACE_NO_REQUEST) {
            Worker *me = self->public;
            if (cas(victim->r, LACE_NO_REQUEST, me)) {
                Task *t = *(self->t);
                while (t == LACE_NO_RESPONSE) t = *(self->t);
                if (t != 0) {
                    t->thief = me;
                    *(self->r) = LACE_NO_REQUEST; // unblock
                    lace_time_event(self, 1);
                    t->f(self, __dq_head, t);
                    compiler_barrier();
                    lace_time_event(self, 2);
                    t->thief = THIEF_COMPLETED;
                    lace_time_event(self, 8);
                    return LACE_STOLEN;
                }
=======
    Worker *wt = w->_public;
    TailSplit ts;
    ts.v = wt->ts.v; /* Force in 1 memory read */
    uint32_t tail = ts.ts.tail;
    uint32_t split = ts.ts.split;

    if (tail != split) {
        uint32_t newsplit = (tail + split)/2;
        wt->ts.ts.split = newsplit;
        mfence();
        tail = *(volatile uint32_t *)&(wt->ts.ts.tail);
        if (tail != split) {
            if (unlikely(tail > newsplit)) {
                newsplit = (tail + split) / 2;
                wt->ts.ts.split = newsplit;
>>>>>>> 20e4bcd5
            }
        }
        lace_time_event(self, 7);
        return LACE_BUSY;
    }

    lace_time_event(self, 7);
    return LACE_NOWORK;
}

static inline void
lace_leapfrog(WorkerP *__lace_worker, Task *__lace_dq_head)
{
    lace_time_event(__lace_worker, 3);
    Task *t = __lace_dq_head;
    Worker *thief = t->thief;
    if (thief != THIEF_COMPLETED) {
        while ((size_t)thief <= 1) thief = t->thief;

        /* PRE-LEAP: increase head again */
        __lace_dq_head += 1;

        /* Now leapfrog */
        int attempts = 32;
        while (thief != THIEF_COMPLETED) {
            PR_COUNTSTEALS(__lace_worker, CTR_leap_tries);
            Worker *res = lace_steal(__lace_worker, __lace_dq_head, thief);
            if (res == LACE_NOWORK) {
                YIELD_NEWFRAME();
                if ((LACE_LEAP_RANDOM) && (--attempts == 0)) { lace_steal_random(); attempts = 32; }
            } else if (res == LACE_STOLEN) {
                PR_COUNTSTEALS(__lace_worker, CTR_leaps);
            } else if (res == LACE_BUSY) {
                PR_COUNTSTEALS(__lace_worker, CTR_leap_busy);
            }
            compiler_barrier();
            thief = t->thief;
        }
<<<<<<< HEAD
=======

        /* POST-LEAP: really pop the finished task */
        /*            no need to decrease __lace_dq_head, since it is a local variable */
        compiler_barrier();
        if (__lace_worker->allstolen == 0) {
            /* Assume: tail = split = head (pre-pop) */
            /* Now we do a 'real pop' ergo either decrease tail,split,head or declare allstolen */
            Worker *wt = __lace_worker->_public;
            wt->allstolen = 1;
            __lace_worker->allstolen = 1;
        }
>>>>>>> 20e4bcd5
    }

    compiler_barrier();
    t->thief = THIEF_EMPTY;
    lace_time_event(__lace_worker, 4);
}

static inline __attribute__((unused))
void lace_drop(WorkerP *w, Task *__dq_head)
{
<<<<<<< HEAD
    if (unlikely(__dq_head < w->stolen)) {
        /* it is stolen */
        lace_leapfrog(w, __dq_head);
        w->stolen--;
    }

    if (likely(__dq_head > w->stolen)) {
        if (*(w->a) == 0) {
            /* update status */
            *(w->a) = 1;
        } else {
            /* communicate */
            Worker *j = *(w->r);
            if (j != LACE_NO_REQUEST) {
                *(j->t) = w->stolen++;
                *(w->r) = LACE_NO_REQUEST;
            }
=======
    if (likely(0 == w->_public->movesplit)) {
        if (likely(w->split <= __dq_head)) {
            return;
>>>>>>> 20e4bcd5
        }
    }
}

'
#
# Create macros for each arity
#

for(( r = 0; r <= $k; r++ )) do

# Extend various argument lists
if ((r)); then
  MACRO_ARGS="$MACRO_ARGS, ATYPE_$r, ARG_$r"
  DECL_ARGS="$DECL_ARGS, ATYPE_$r"
  TASK_FIELDS="$TASK_FIELDS ATYPE_$r arg_$r;"
  TASK_INIT="$TASK_INIT t->d.args.arg_$r = arg_$r;"
  TASK_GET_FROM_t="$TASK_GET_FROM_t, t->d.args.arg_$r"
  CALL_ARGS="$CALL_ARGS, arg_$r"
  FUN_ARGS="$FUN_ARGS, ATYPE_$r arg_$r"
  WORK_ARGS="$WORK_ARGS, ATYPE_$r ARG_$r"
fi

echo
echo "// Task macros for tasks of arity $r"
echo

# Create a void and a non-void version
for isvoid in 0 1; do
if (( isvoid==0 )); then
  DEF_MACRO="#define TASK_$r(RTYPE, NAME$MACRO_ARGS) \
             TASK_DECL_$r(RTYPE, NAME$DECL_ARGS) TASK_IMPL_$r(RTYPE, NAME$MACRO_ARGS)"
  DECL_MACRO="#define TASK_DECL_$r(RTYPE, NAME$DECL_ARGS)"
  IMPL_MACRO="#define TASK_IMPL_$r(RTYPE, NAME$MACRO_ARGS)"
  RTYPE="RTYPE"
  RES_FIELD="$RTYPE res;"
  SAVE_RVAL="t->d.res ="
  RETURN_RES="((TD_##NAME *)t)->d.res"
else
  DEF_MACRO="#define VOID_TASK_$r(NAME$MACRO_ARGS) \
             VOID_TASK_DECL_$r(NAME$DECL_ARGS) VOID_TASK_IMPL_$r(NAME$MACRO_ARGS)"
  DECL_MACRO="#define VOID_TASK_DECL_$r(NAME$DECL_ARGS)"
  IMPL_MACRO="#define VOID_TASK_IMPL_$r(NAME$MACRO_ARGS)"
  RTYPE="void"
  RES_FIELD=""
  SAVE_RVAL=""
  RETURN_RES=""
fi

# Write down the macro for the task declaration
(\
echo "$DECL_MACRO

typedef struct _TD_##NAME {
  TASK_COMMON_FIELDS(_TD_##NAME)
  union {
    struct { $TASK_FIELDS } args;
    $RES_FIELD
  } d;
} TD_##NAME;

/* If this line generates an error, please manually set the define LACE_TASKSIZE to a higher value */
typedef char assertion_failed_task_descriptor_out_of_bounds_##NAME[(sizeof(TD_##NAME)<=sizeof(Task)) ? 0 : -1];

void NAME##_WRAP(WorkerP *, Task *, TD_##NAME *);
$RTYPE NAME##_CALL(WorkerP *, Task * $FUN_ARGS);
static inline $RTYPE NAME##_SYNC(WorkerP *, Task *);

static inline __attribute__((unused))
void NAME##_SPAWN(WorkerP *w, Task *__dq_head $FUN_ARGS)
{
    PR_COUNTTASK(w);

    TD_##NAME *t;

    /* assert(__dq_head < w->end); */ /* Assuming to be true */

    t = (TD_##NAME *)__dq_head;
    t->f = &NAME##_WRAP;
    t->thief = THIEF_TASK;
    $TASK_INIT
    compiler_barrier();

<<<<<<< HEAD
    if (*(w->a) == 0) {
        *(w->a) = 1;
    }

    Worker *j = *(w->r);
    if (j == LACE_BLOCKED) *(w->r) = LACE_NO_REQUEST;
    else if (unlikely(j != LACE_NO_REQUEST)) {
        *(j->t) = w->stolen++;
        *(w->r) = LACE_NO_REQUEST;
=======
    Worker *wt = w->_public;
    if (unlikely(w->allstolen)) {
        if (wt->movesplit) wt->movesplit = 0;
        head = __dq_head - w->dq;
        ts = (TailSplit){{head,head+1}};
        wt->ts.v = ts.v;
        compiler_barrier();
        wt->allstolen = 0;
        w->split = __dq_head+1;
        w->allstolen = 0;
    } else if (unlikely(wt->movesplit)) {
        head = __dq_head - w->dq;
        split = w->split - w->dq;
        newsplit = (split + head + 2)/2;
        wt->ts.ts.split = newsplit;
        w->split = w->dq + newsplit;
        compiler_barrier();
        wt->movesplit = 0;
        PR_COUNTSPLITS(w, CTR_split_grow);
>>>>>>> 20e4bcd5
    }
}

static inline __attribute__((unused))
$RTYPE NAME##_NEWFRAME(WorkerP *w, Task *__dq_head $FUN_ARGS)
{
    Task _t;
    TD_##NAME *t = (TD_##NAME *)&_t;
    t->f = &NAME##_WRAP;
    t->thief = THIEF_TASK;
    $TASK_INIT

    lace_do_newframe(w, __dq_head, &_t);
    return $RETURN_RES;
}

static inline __attribute__((unused))
void NAME##_TOGETHER(WorkerP *w, Task *__dq_head $FUN_ARGS)
{
    Task _t;
    TD_##NAME *t = (TD_##NAME *)&_t;
    t->f = &NAME##_WRAP;
    t->thief = THIEF_TASK;
    $TASK_INIT

    lace_do_together(w, __dq_head, &_t);
}

static inline __attribute__((unused))
$RTYPE NAME##_SYNC(WorkerP *w, Task *__dq_head)
{
    TD_##NAME *t;

    if (unlikely(__dq_head < w->stolen)) {
        /* it is stolen */
        lace_leapfrog(w, __dq_head);
        w->stolen--;
        t = (TD_##NAME *)__dq_head;
        return $RETURN_RES;
    }

<<<<<<< HEAD
    if (likely(__dq_head > w->stolen)) {
        if (*(w->a) == 0) {
            /* update status */
            *(w->a) = 1;
        } else {
            /* communicate */
            Worker *j = *(w->r);
            if (j != LACE_NO_REQUEST) {
                *(j->t) = w->stolen++;
                *(w->r) = LACE_NO_REQUEST;
            }
        }
=======
    compiler_barrier();

    Worker *wt = w->_public;
    if (wt->movesplit) {
        Task *t = w->split;
        size_t diff = __dq_head - t;
        diff = (diff + 1) / 2;
        w->split = t + diff;
        wt->ts.ts.split += diff;
        compiler_barrier();
        wt->movesplit = 0;
        PR_COUNTSPLITS(w, CTR_split_grow);
>>>>>>> 20e4bcd5
    }

    compiler_barrier();

    t = (TD_##NAME *)__dq_head;
    t->thief = THIEF_EMPTY;
    return NAME##_CALL(w, __dq_head $TASK_GET_FROM_t);
}

<<<<<<< HEAD
=======
static inline __attribute__((unused))
$RTYPE NAME##_SYNC(WorkerP *w, Task *__dq_head)
{
    /* assert (__dq_head > 0); */  /* Commented out because we assume contract */

    if (likely(0 == w->_public->movesplit)) {
        if (likely(w->split <= __dq_head)) {
            TD_##NAME *t = (TD_##NAME *)__dq_head;
            t->thief = THIEF_EMPTY;
            return NAME##_CALL(w, __dq_head $TASK_GET_FROM_t);
        }
    }

    return NAME##_SYNC_SLOW(w, __dq_head);
}

>>>>>>> 20e4bcd5
"\
) | awk '{printf "%-86s\\\n", $0 }'

echo " "

(\
echo "$IMPL_MACRO
void NAME##_WRAP(WorkerP *w, Task *__dq_head, TD_##NAME *t __attribute__((unused)))
{
    $SAVE_RVAL NAME##_CALL(w, __dq_head $TASK_GET_FROM_t);
}

static inline __attribute__((always_inline))
$RTYPE NAME##_WORK(WorkerP *__lace_worker, Task *__lace_dq_head $DECL_ARGS);

/* NAME##_WORK is inlined in NAME##_CALL and the parameter __lace_in_task will disappear */
$RTYPE NAME##_CALL(WorkerP *w, Task *__dq_head $FUN_ARGS)
{
    CHECKSTACK(w);
    return NAME##_WORK(w, __dq_head $CALL_ARGS);
}

static inline __attribute__((always_inline))
$RTYPE NAME##_WORK(WorkerP *__lace_worker __attribute__((unused)), Task *__lace_dq_head __attribute__((unused)) $WORK_ARGS)" \
) | awk '{printf "%-86s\\\n", $0 }'

echo " "

echo $DEF_MACRO

echo ""

done

done

echo "
VOID_TASK_DECL_0(lace_steal_random);
VOID_TASK_DECL_1(lace_steal_random_loop, int*);
VOID_TASK_DECL_1(lace_steal_loop, int*);
VOID_TASK_DECL_2(lace_steal_loop_root, Task *, int*);

#ifdef __cplusplus
}
#endif /* __cplusplus */

#endif"<|MERGE_RESOLUTION|>--- conflicted
+++ resolved
@@ -185,20 +185,13 @@
 } Worker;
 
 typedef struct _WorkerP {
-<<<<<<< HEAD
     Task *dq;
     volatile int *a;
     struct _Worker * volatile *r;
     Task * volatile *t;
     Task *stolen;
-    Worker *public;
+    Worker *_public;
     Task *end;
-=======
-    Task *dq;        // same as dq
-    Task *split;     // same as dq+ts.ts.split
-    Task *end;       // dq+dq_size
-    Worker *_public;
->>>>>>> 20e4bcd5
     size_t stack_trigger; // for stack overflow detection
     int16_t worker;
 
@@ -441,7 +434,6 @@
 static void
 lace_reject(WorkerP *self)
 {
-<<<<<<< HEAD
     // prevent stealing
     Worker * volatile *r = self->r;
     Worker *j = *r;
@@ -449,38 +441,6 @@
         if (likely(j == LACE_NO_REQUEST)) {
             if (cas(r, LACE_NO_REQUEST, LACE_BLOCKED)) return;
             j = *r;
-=======
-    if (!victim->allstolen) {
-        /* Must be a volatile. In GCC 4.8, if it is not declared volatile, the
-           compiler will 'optimize' extra memory accesses to victim->ts instead
-           of comparing the local values ts.ts.tail and ts.ts.split, causing
-           thieves to steal non existent tasks! */
-        register TailSplit ts;
-        ts.v = *(volatile uint64_t *)&victim->ts.v;
-        if (ts.ts.tail < ts.ts.split) {
-            register TailSplit ts_new;
-            ts_new.v = ts.v;
-            ts_new.ts.tail++;
-            if (cas(&victim->ts.v, ts.v, ts_new.v)) {
-                // Stolen
-                Task *t = &victim->dq[ts.ts.tail];
-                t->thief = self->_public;
-                lace_time_event(self, 1);
-                t->f(self, __dq_head, t);
-                lace_time_event(self, 2);
-                t->thief = THIEF_COMPLETED;
-                lace_time_event(self, 8);
-                return LACE_STOLEN;
-            }
-
-            lace_time_event(self, 7);
-            return LACE_BUSY;
-        }
-
-        if (victim->movesplit == 0) {
-            victim->movesplit = 1;
-            PR_COUNTSPLITS(self, CTR_split_req);
->>>>>>> 20e4bcd5
         }
         *(j->t) = 0;
         *r = LACE_BLOCKED;
@@ -490,12 +450,11 @@
 static Worker* __attribute__((noinline))
 lace_steal(WorkerP *self, Task *__dq_head, Worker *victim)
 {
-<<<<<<< HEAD
     lace_reject(self);
     *(self->t) = LACE_NO_RESPONSE;
     if ((victim->a)) {
         if (*(victim->r) == LACE_NO_REQUEST) {
-            Worker *me = self->public;
+            Worker *me = self->_public;
             if (cas(victim->r, LACE_NO_REQUEST, me)) {
                 Task *t = *(self->t);
                 while (t == LACE_NO_RESPONSE) t = *(self->t);
@@ -510,23 +469,6 @@
                     lace_time_event(self, 8);
                     return LACE_STOLEN;
                 }
-=======
-    Worker *wt = w->_public;
-    TailSplit ts;
-    ts.v = wt->ts.v; /* Force in 1 memory read */
-    uint32_t tail = ts.ts.tail;
-    uint32_t split = ts.ts.split;
-
-    if (tail != split) {
-        uint32_t newsplit = (tail + split)/2;
-        wt->ts.ts.split = newsplit;
-        mfence();
-        tail = *(volatile uint32_t *)&(wt->ts.ts.tail);
-        if (tail != split) {
-            if (unlikely(tail > newsplit)) {
-                newsplit = (tail + split) / 2;
-                wt->ts.ts.split = newsplit;
->>>>>>> 20e4bcd5
             }
         }
         lace_time_event(self, 7);
@@ -565,20 +507,6 @@
             compiler_barrier();
             thief = t->thief;
         }
-<<<<<<< HEAD
-=======
-
-        /* POST-LEAP: really pop the finished task */
-        /*            no need to decrease __lace_dq_head, since it is a local variable */
-        compiler_barrier();
-        if (__lace_worker->allstolen == 0) {
-            /* Assume: tail = split = head (pre-pop) */
-            /* Now we do a 'real pop' ergo either decrease tail,split,head or declare allstolen */
-            Worker *wt = __lace_worker->_public;
-            wt->allstolen = 1;
-            __lace_worker->allstolen = 1;
-        }
->>>>>>> 20e4bcd5
     }
 
     compiler_barrier();
@@ -589,7 +517,6 @@
 static inline __attribute__((unused))
 void lace_drop(WorkerP *w, Task *__dq_head)
 {
-<<<<<<< HEAD
     if (unlikely(__dq_head < w->stolen)) {
         /* it is stolen */
         lace_leapfrog(w, __dq_head);
@@ -607,11 +534,6 @@
                 *(j->t) = w->stolen++;
                 *(w->r) = LACE_NO_REQUEST;
             }
-=======
-    if (likely(0 == w->_public->movesplit)) {
-        if (likely(w->split <= __dq_head)) {
-            return;
->>>>>>> 20e4bcd5
         }
     }
 }
@@ -695,7 +617,6 @@
     $TASK_INIT
     compiler_barrier();
 
-<<<<<<< HEAD
     if (*(w->a) == 0) {
         *(w->a) = 1;
     }
@@ -705,27 +626,6 @@
     else if (unlikely(j != LACE_NO_REQUEST)) {
         *(j->t) = w->stolen++;
         *(w->r) = LACE_NO_REQUEST;
-=======
-    Worker *wt = w->_public;
-    if (unlikely(w->allstolen)) {
-        if (wt->movesplit) wt->movesplit = 0;
-        head = __dq_head - w->dq;
-        ts = (TailSplit){{head,head+1}};
-        wt->ts.v = ts.v;
-        compiler_barrier();
-        wt->allstolen = 0;
-        w->split = __dq_head+1;
-        w->allstolen = 0;
-    } else if (unlikely(wt->movesplit)) {
-        head = __dq_head - w->dq;
-        split = w->split - w->dq;
-        newsplit = (split + head + 2)/2;
-        wt->ts.ts.split = newsplit;
-        w->split = w->dq + newsplit;
-        compiler_barrier();
-        wt->movesplit = 0;
-        PR_COUNTSPLITS(w, CTR_split_grow);
->>>>>>> 20e4bcd5
     }
 }
 
@@ -767,7 +667,6 @@
         return $RETURN_RES;
     }
 
-<<<<<<< HEAD
     if (likely(__dq_head > w->stolen)) {
         if (*(w->a) == 0) {
             /* update status */
@@ -780,20 +679,6 @@
                 *(w->r) = LACE_NO_REQUEST;
             }
         }
-=======
-    compiler_barrier();
-
-    Worker *wt = w->_public;
-    if (wt->movesplit) {
-        Task *t = w->split;
-        size_t diff = __dq_head - t;
-        diff = (diff + 1) / 2;
-        w->split = t + diff;
-        wt->ts.ts.split += diff;
-        compiler_barrier();
-        wt->movesplit = 0;
-        PR_COUNTSPLITS(w, CTR_split_grow);
->>>>>>> 20e4bcd5
     }
 
     compiler_barrier();
@@ -803,25 +688,6 @@
     return NAME##_CALL(w, __dq_head $TASK_GET_FROM_t);
 }
 
-<<<<<<< HEAD
-=======
-static inline __attribute__((unused))
-$RTYPE NAME##_SYNC(WorkerP *w, Task *__dq_head)
-{
-    /* assert (__dq_head > 0); */  /* Commented out because we assume contract */
-
-    if (likely(0 == w->_public->movesplit)) {
-        if (likely(w->split <= __dq_head)) {
-            TD_##NAME *t = (TD_##NAME *)__dq_head;
-            t->thief = THIEF_EMPTY;
-            return NAME##_CALL(w, __dq_head $TASK_GET_FROM_t);
-        }
-    }
-
-    return NAME##_SYNC_SLOW(w, __dq_head);
-}
-
->>>>>>> 20e4bcd5
 "\
 ) | awk '{printf "%-86s\\\n", $0 }'
 
