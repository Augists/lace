--- conflicted
+++ resolved
@@ -558,13 +558,14 @@
         *(w->a) = 1;
     }
 
-<<<<<<< HEAD
     Worker *j = *(w->r);
     if (j == LACE_BLOCKED) *(w->r) = LACE_NO_REQUEST;
     else if (unlikely(j != LACE_NO_REQUEST)) {
         *(j->t) = w->stolen++;
         *(w->r) = LACE_NO_REQUEST;
-=======
+    }
+}
+
 static inline __attribute__((unused))
 $RTYPE NAME##_NEWFRAME(WorkerP *w, Task *__dq_head $FUN_ARGS)
 {
@@ -596,33 +597,6 @@
     } else {
         lace_do_together(w, __dq_head, NULL);
         return 0;
-    }
-}
-
-static int
-NAME##_shrink_shared(WorkerP *w)
-{
-    Worker *wt = w->public;
-    TailSplit ts;
-    ts.v = wt->ts.v; /* Force in 1 memory read */
-    uint32_t tail = ts.ts.tail;
-    uint32_t split = ts.ts.split;
-
-    if (tail != split) {
-        uint32_t newsplit = (tail + split)/2;
-        wt->ts.ts.split = newsplit;
-        mfence();
-        tail = *(volatile uint32_t *)&(wt->ts.ts.tail);
-        if (tail != split) {
-            if (unlikely(tail > newsplit)) {
-                newsplit = (tail + split) / 2;
-                wt->ts.ts.split = newsplit;
-            }
-            w->split = w->dq + newsplit;
-            PR_COUNTSPLITS(w, CTR_split_shrink);
-            return 0;
-        }
->>>>>>> 6023bb27
     }
 }
 
