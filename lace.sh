--- conflicted
+++ resolved
@@ -610,25 +610,6 @@
     return NAME##_CALL(w, __dq_head $TASK_GET_FROM_t);
 }
 
-<<<<<<< HEAD
-=======
-static inline
-$RTYPE NAME##_SYNC_FAST(WorkerP *w, Task *__dq_head)
-{
-    /* assert (__dq_head > 0); */  /* Commented out because we assume contract */
-
-    if (likely(0 == w->public->movesplit)) {
-        if (likely(w->split <= __dq_head)) {
-            TD_##NAME *t = (TD_##NAME *)__dq_head;
-            t->thief = THIEF_EMPTY;
-            return NAME##_CALL(w, __dq_head $TASK_GET_FROM_t);
-        }
-    }
-
-    return NAME##_SYNC_SLOW(w, __dq_head);
-}
-
->>>>>>> 839fec47
 static inline __attribute__((always_inline)) __attribute__((unused))
 void SPAWN_DISPATCH_##NAME(WorkerP *w, Task *__dq_head, int __intask $FUN_ARGS)
 {
